<Project Sdk="Microsoft.NET.Sdk">
  <PropertyGroup>
    <TargetFramework>net8.0</TargetFramework>
    <ImplicitUsings>enable</ImplicitUsings>
    <Nullable>enable</Nullable>
    <GenerateRuntimeConfigurationFiles>true</GenerateRuntimeConfigurationFiles>
    <AWSProjectType>Lambda</AWSProjectType>
    <CopyLocalLockFileAssemblies>true</CopyLocalLockFileAssemblies>
    <!-- Generate ready to run images during publishing to improve cold start time. -->
    <PublishReadyToRun>true</PublishReadyToRun>
  </PropertyGroup>
  <ItemGroup>
<<<<<<< HEAD
    <PackageReference Include="Amazon.Lambda.Core" Version="2.5.1" />
    <PackageReference Include="Amazon.Lambda.Serialization.SystemTextJson" Version="2.4.4" />
    <PackageReference Include="Amazon.Lambda.SQSEvents" Version="2.2.0" />
    <PackageReference Include="Amazon.Lambda.Annotations" Version="1.7.0" />
    <PackageReference Include="Amazon.Lambda.Logging.AspNetCore" Version="3.1.1" />
    <PackageReference Include="Microsoft.Extensions.Logging" Version="8.0.*" />
=======
    <PackageReference Include="Amazon.Lambda.Annotations" Version="1.7.0" />
    <PackageReference Include="Amazon.Lambda.Serialization.SystemTextJson" Version="2.4.0" />
    <PackageReference Include="Amazon.Lambda.Logging.AspNetCore" Version="3.1.0" />
    <PackageReference Include="Microsoft.Extensions.Hosting" Version="8.0.1" />
>>>>>>> b3b009ff
  </ItemGroup>
  <ItemGroup>
    <ProjectReference Include="..\..\src\AWS.Messaging.Lambda\AWS.Messaging.Lambda.csproj" />
    <ProjectReference Include="..\..\src\AWS.Messaging\AWS.Messaging.csproj" />
  </ItemGroup>
</Project><|MERGE_RESOLUTION|>--- conflicted
+++ resolved
@@ -10,19 +10,10 @@
     <PublishReadyToRun>true</PublishReadyToRun>
   </PropertyGroup>
   <ItemGroup>
-<<<<<<< HEAD
-    <PackageReference Include="Amazon.Lambda.Core" Version="2.5.1" />
-    <PackageReference Include="Amazon.Lambda.Serialization.SystemTextJson" Version="2.4.4" />
-    <PackageReference Include="Amazon.Lambda.SQSEvents" Version="2.2.0" />
-    <PackageReference Include="Amazon.Lambda.Annotations" Version="1.7.0" />
-    <PackageReference Include="Amazon.Lambda.Logging.AspNetCore" Version="3.1.1" />
-    <PackageReference Include="Microsoft.Extensions.Logging" Version="8.0.*" />
-=======
     <PackageReference Include="Amazon.Lambda.Annotations" Version="1.7.0" />
     <PackageReference Include="Amazon.Lambda.Serialization.SystemTextJson" Version="2.4.0" />
     <PackageReference Include="Amazon.Lambda.Logging.AspNetCore" Version="3.1.0" />
     <PackageReference Include="Microsoft.Extensions.Hosting" Version="8.0.1" />
->>>>>>> b3b009ff
   </ItemGroup>
   <ItemGroup>
     <ProjectReference Include="..\..\src\AWS.Messaging.Lambda\AWS.Messaging.Lambda.csproj" />
